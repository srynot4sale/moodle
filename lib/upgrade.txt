This files describes API changes in core libraries and APIs,
information provided here is intended especially for developers.

=== 2.6 ===

* Use new core_component::* plugin listing and component normalisation methods.
* Use core_text::* instead of textlib:: and also core_collator::* instead of collatorlib::*.
* get_context_instance() is deprecated, please use use context_xxxx::instance().
* get_context_instance_by_id() is deprecated, please use context::instance_by_id($id).
* load_temp_role() and remove_temp_roles() can not be used any more.
* get_system_context() is deprecated, please use context_system::instance().
* get_parent_contexts() is deprecated, please use $context->get_parent_context_ids().
* get_parent_contextid() is deprecated, please use $context->get_parent_context().
* get_child_contexts() is deprecated, please use $context->get_child_contexts().
<<<<<<< HEAD
* Use new function moodleform::mock_submit() to simulate form submission in unit tests (backported).
=======
* create_contexts() is deprecated, please use context_helper::create_instances().
* cleanup_contexts() is deprecated, please use context_helper::cleanup_instances().
* build_context_path() is deprecated, please use context_helper::build_all_paths().
* rebuild_contexts() is deprecated, please use $context->reset_paths().
>>>>>>> cc4de415

=== 2.5.1 ===

* New get_course() function for use when obtaining the course record from database. Will
  reuse existing $COURSE or $SITE globals if possible to improve performance.

=== 2.5 ===

* The database drivers (moodle_database and subclasses) aren't using anymore the ::columns property
  for caching database metadata. MUC (databasemeta) is used instead. Any custom DB driver should
  apply for that change.
* The cron output has been changed to include time and memory usage (see cron_trace_time_and_memory()),
  so any custom utility relying on the old output may require modification.
* Function get_max_file_sizes now returns an option for (for example) "Course limit (500MB)" or
  "Site limit (200MB)" when appropriate with the option set to 0. This function no longer returns
  an option for 0 bytes. Existing code that was replacing the 0 option in the return
  from this function with a more sensible message, can now use the return from this function directly.
* Functions responsible for output in course/lib.php are deprecated, the code is moved to
  appropriate renderers: print_section(), print_section_add_menus(), get_print_section_cm_text(),
  make_editing_buttons()
  See functions' phpdocs in lib/deprecatedlib.php
* Function get_print_section_cm_text() is deprecated, replaced with methods in cm_info
* zip_packer may create empty zip archives, there is a new option to ignore
  problematic files when creating archive
* The function delete_course_module was deprecated and has been replaced with
  course_delete_module. The reason for this was because the function delete_course_module
  only partially deletes data, so wherever it was called extra code was needed to
  perform the whole deletion process. The function course_delete_module now takes care
  of the whole process.
* curl::setopt() does not accept constant values any more. As it never worked properly,
  we decided to make the type check stricter. Now, the keys of the array pass must be a string
  corresponding to the curl constant name.
* Function get_users_listing now return list of users except guest and deleted users. Previously
  deleted users were excluded by get_users_listing. As guest user is not expected while browsing users,
  and not included in get_user function, it will not be returned by get_users_listing.
* The add_* functions in course/dnduploadlib.php have been deprecated. Plugins should be using the
  MODNAME_dndupload_register callback instead.
* The signature of the add() method of classes implementing the parentable_part_of_admin_tree
  interface (such as admin_category) has been extended. The new parameter allows the caller
  to prepend the new node before an existing sibling in the admin tree.
* condition_info:get_condition_user_fields($formatoptions) now accepts the optional
  param $formatoptions, that will determine if the field names are processed by
  format_string() with the passed options.
* remove all references to $CFG->gdversion, GD PHP extension is now required
* Formslib will now throw a developer warning if a PARAM_ type hasn't been set for elements which
  need it. Please set PARAM_RAW explicitly if you do not want any cleaning.
* Functions responsible for managing and accessing course categories are moved to class coursecat
  in lib/coursecatlib.php, functions responsible for rendering courses and categories lists are
  moved to course/renderer.php. The following global functions are deprecated: make_categories_list(),
  category_delete_move(), category_delete_full(), move_category(), course_category_hide(),
  course_category_show(), get_course_category(), create_course_category(), get_all_subcategories(),
  get_child_categories(), get_categories(), print_my_moodle(), print_remote_course(),
  print_remote_host(), print_whole_category_list(), print_category_info(), get_course_category_tree(),
  print_courses(), print_course(), get_category_courses_array(), get_category_courses_array_recursively(),
  get_courses_wmanagers()
  See http://docs.moodle.org/dev/Courses_lists_upgrade_to_2.5
* $core_renderer->block_move_target() changed to support more verbose move-block-here descriptions.
* Additional (optional) param $onlyactive has been added to get_enrolled_users, count_enrolled_users
  functions to get information for only active (excluding suspended enrolments) users. Included two
  helper functions extract_suspended_users, get_suspended_userids to extract suspended user information.
* The plugin_manager class now provides two new helper methods for getting information
  about known plugins: get_plugins_of_type() and get_subplugins_of_plugin().
* The get_uninstall_url() method of all subclasses of plugininfo_base class is now expected
  to always return moodle_url. Subclasses can use the new method is_uninstall_allowed()
  to control the availability of the 'Uninstall' link at the Plugins overview page (previously
  they would do it by get_uninstall_url() returning null). By default, URL to a new general plugin
  uninstall tool is returned. Unless the plugin type needs extra steps that can't be handled by
  plugininfo_xxx::uninstall() method or xmldb_xxx_uninstall() function, this default URL should
  satisfy all plugin types.

Database (DML) layer:
* $DB->sql_empty() is deprecated, you have to use sql parameters with empty values instead,
  please note hardcoding of empty strings in SQL queries breaks execution in Oracle database.
* Indexes must not be defined on the same columns as keys, this is now reported as fatal problem.
  Please note that internally we create indexes instead of foreign keys.

YUI changes:
* M.util.help_icon has been deprecated. Code should be updated to use moodle-core-popuphelp
  instead. To do so, remove any existing JS calls to M.util.help_icon from your PHP and ensure
  that your help link is placed in a span which has the class 'helplink'.

=== 2.4 ===

* Pagelib: Numerous deprecated functions were removed as classes page_base, page_course
  and page_generic_activity.
* use $CFG->googlemapkey3 instead of removed $CFG->googlemapkey and migrate to Google Maps API V3
* Function settings_navigation::add_course_editing_links() is completely removed
* function global_navigation::format_display_course_content() is removed completely (the
  functionality is moved to course format class)
* in the function global_navigation::load_generic_course_sections() the argument $courseformat is
  removed
* New component and itemid columns in groups_members table - this allows plugin to create protected
  group memberships using 'xx_yy_allow_group_member_remove' callback and there is also a new restore
  callback 'xx_yy_restore_group_member()'.
* New general role assignment restore plugin callback 'xx_yy_restore_role_assignment()'.
* functions get_generic_section_name(), get_all_sections(), add_mod_to_section(), get_all_mods()
  are deprecated. See their phpdocs in lib/deprecatedlib.php on how to replace them

YUI changes:
* moodle-enrol-notification has been renamed to moodle-core-notification
* YUI2 code must now use 2in3, see http://yuilibrary.com/yui/docs/yui/yui-yui2.html
* M.util.init_select_autosubmit() and M.util.init_url_select() have been deprecated. Code using this should be updated
  to use moodle-core-formautosubmit

Unit testing changes:
* output debugging() is not sent to standard output any more,
  use $this->assertDebuggingCalled(), $this->assertDebuggingNotCalled(),
  $this->getDebuggingMessages() or $this->assertResetDebugging() instead.

=== 2.3 ===

Database layer changes:
* objects are not allowed in paramters of DML functions, use explicit casting to strings if necessary

Note:
* DDL and DML methods which were deprecated in 2.0 have now been removed, they will no longer produce
debug messages and will produce fatal errors

API changes:

* send_stored_file() has changed its interface
* deleted several resourcelib_embed_* functions from resourcelib.php

=== 2.2 ===

removed unused libraries:
* odbc, base32, CodeSniffer, overlib, apd profiling, kses, Smarty, PEAR Console, swfobject, cssshover.htc, md5.js

API changes:
* new admin/tool plugin type
* new context API - old API is still available
* deleted users do not have context any more
* removed global search


=== 2.1 ===

API changes:
* basic suport for restore from 1.9
* new mobile devices API
* new questions API


=== 2.0 ===

API changes:
* new DML API - http://docs.moodle.org/dev/DML_functions
* new DDL API - http://docs.moodle.org/dev/DDL_functions
* new file API - http://docs.moodle.org/dev/File_API
* new $PAGE and $OUTPUT API
* new navigation API
* new theme API - http://docs.moodle.org/dev/Theme_changes_in_2.0
* new javascript API - http://docs.moodle.org/dev/JavaScript_usage_guide
* new portfolio API
* new local plugin type
* new translation support - http://lang.moodle.org
* new web service API
* new cohorts API
* new messaging API
* new rating API
* new comment API
* new sessions API
* new enrolment API
* new backup/restore API
* new blocks API
* new filters API
* improved plugin support (aka Frankenstyle)
* new registration and hub API
* new course completion API
* new plagiarism API
* changed blog API
* new text editor API
* new my moodle and profiles API<|MERGE_RESOLUTION|>--- conflicted
+++ resolved
@@ -12,14 +12,11 @@
 * get_parent_contexts() is deprecated, please use $context->get_parent_context_ids().
 * get_parent_contextid() is deprecated, please use $context->get_parent_context().
 * get_child_contexts() is deprecated, please use $context->get_child_contexts().
-<<<<<<< HEAD
-* Use new function moodleform::mock_submit() to simulate form submission in unit tests (backported).
-=======
 * create_contexts() is deprecated, please use context_helper::create_instances().
 * cleanup_contexts() is deprecated, please use context_helper::cleanup_instances().
 * build_context_path() is deprecated, please use context_helper::build_all_paths().
 * rebuild_contexts() is deprecated, please use $context->reset_paths().
->>>>>>> cc4de415
+* Use new function moodleform::mock_submit() to simulate form submission in unit tests (backported).
 
 === 2.5.1 ===
 
