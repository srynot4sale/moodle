--- conflicted
+++ resolved
@@ -26,7 +26,6 @@
 
 $capabilities = array(
 
-<<<<<<< HEAD
     'mod/glossary:addinstance' => array(
         'riskbitmask' => RISK_XSS,
 
@@ -39,7 +38,6 @@
         'clonepermissionsfrom' => 'moodle/course:manageactivities'
     ),
 
-=======
     'mod/glossary:view' => array(
 
         'captype' => 'read',
@@ -54,8 +52,6 @@
         )
     ),
 
-
->>>>>>> c3963fbd
     'mod/glossary:write' => array(
 
         'riskbitmask' => RISK_SPAM,
