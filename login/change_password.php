<?php

// This file is part of Moodle - http://moodle.org/
//
// Moodle is free software: you can redistribute it and/or modify
// it under the terms of the GNU General Public License as published by
// the Free Software Foundation, either version 3 of the License, or
// (at your option) any later version.
//
// Moodle is distributed in the hope that it will be useful,
// but WITHOUT ANY WARRANTY; without even the implied warranty of
// MERCHANTABILITY or FITNESS FOR A PARTICULAR PURPOSE.  See the
// GNU General Public License for more details.
//
// You should have received a copy of the GNU General Public License
// along with Moodle.  If not, see <http://www.gnu.org/licenses/>.

/**
 * Change password page.
 *
 * @package    core
 * @subpackage auth
 * @copyright  1999 onwards Martin Dougiamas  http://dougiamas.com
 * @license    http://www.gnu.org/copyleft/gpl.html GNU GPL v3 or later
 */

require('../config.php');
require_once('change_password_form.php');
require_once($CFG->libdir.'/authlib.php');

$id     = optional_param('id', SITEID, PARAM_INT); // current course
$return = optional_param('return', 0, PARAM_BOOL); // redirect after password change

$systemcontext = context_system::instance();

//HTTPS is required in this page when $CFG->loginhttps enabled
$PAGE->https_required();

$PAGE->set_url('/login/change_password.php', array('id'=>$id));

<<<<<<< HEAD
$PAGE->set_context($systemcontext);

=======
>>>>>>> d5814f4e
if ($return) {
    // this redirect prevents security warning because https can not POST to http pages
    if (empty($SESSION->wantsurl)
            or stripos(str_replace('https://', 'http://', $SESSION->wantsurl), str_replace('https://', 'http://', $CFG->wwwroot.'/login/change_password.php')) === 0) {
        $returnto = "$CFG->wwwroot/user/view.php?id=$USER->id&course=$id";
    } else {
        $returnto = $SESSION->wantsurl;
    }
    unset($SESSION->wantsurl);

    redirect($returnto);
}

$strparticipants = get_string('participants');

if (!$course = $DB->get_record('course', array('id'=>$id))) {
    print_error('invalidcourseid');
}

// require proper login; guest user can not change password
if (!isloggedin() or isguestuser()) {
    if (empty($SESSION->wantsurl)) {
        $SESSION->wantsurl = $CFG->httpswwwroot.'/login/change_password.php';
    }
    redirect(get_login_url());
}

$PAGE->set_context(context_user::instance($USER->id));
$PAGE->set_pagelayout('admin');
$PAGE->set_course($course);

// do not require change own password cap if change forced
if (!get_user_preferences('auth_forcepasswordchange', false)) {
    require_capability('moodle/user:changeownpassword', $systemcontext);
}

// do not allow "Logged in as" users to change any passwords
if (\core\session\manager::is_loggedinas()) {
    print_error('cannotcallscript');
}

if (is_mnet_remote_user($USER)) {
    $message = get_string('usercannotchangepassword', 'mnet');
    if ($idprovider = $DB->get_record('mnet_host', array('id'=>$USER->mnethostid))) {
        $message .= get_string('userchangepasswordlink', 'mnet', $idprovider);
    }
    print_error('userchangepasswordlink', 'mnet', '', $message);
}

// load the appropriate auth plugin
$userauth = get_auth_plugin($USER->auth);

if (!$userauth->can_change_password()) {
    print_error('nopasswordchange', 'auth');
}

if ($changeurl = $userauth->change_password_url()) {
    // this internal scrip not used
    redirect($changeurl);
}

$mform = new login_change_password_form();
$mform->set_data(array('id'=>$course->id));

$navlinks = array();
$navlinks[] = array('name' => $strparticipants, 'link' => "$CFG->wwwroot/user/index.php?id=$course->id", 'type' => 'misc');

if ($mform->is_cancelled()) {
    redirect($CFG->wwwroot.'/user/view.php?id='.$USER->id.'&amp;course='.$course->id);
} else if ($data = $mform->get_data()) {

    if (!$userauth->user_update_password($USER, $data->newpassword1)) {
        print_error('errorpasswordupdate', 'auth');
    }

    // Reset login lockout - we want to prevent any accidental confusion here.
    login_unlock_account($USER);

    // register success changing password
    unset_user_preference('auth_forcepasswordchange', $USER);
    unset_user_preference('create_password', $USER);

    $strpasswordchanged = get_string('passwordchanged');

    $fullname = fullname($USER, true);

    $PAGE->set_title($strpasswordchanged);
    $PAGE->set_heading($COURSE->fullname);
    echo $OUTPUT->header();

    notice($strpasswordchanged, new moodle_url($PAGE->url, array('return'=>1)));

    echo $OUTPUT->footer();
    exit;
}

// make sure we really are on the https page when https login required
$PAGE->verify_https_required();

$strchangepassword = get_string('changepassword');

$fullname = fullname($USER, true);

$PAGE->set_title($strchangepassword);
$PAGE->set_heading($COURSE->fullname);
echo $OUTPUT->header();

if (get_user_preferences('auth_forcepasswordchange')) {
    echo $OUTPUT->notification(get_string('forcepasswordchangenotice'));
}
$mform->display();
echo $OUTPUT->footer();<|MERGE_RESOLUTION|>--- conflicted
+++ resolved
@@ -38,11 +38,8 @@
 
 $PAGE->set_url('/login/change_password.php', array('id'=>$id));
 
-<<<<<<< HEAD
 $PAGE->set_context($systemcontext);
 
-=======
->>>>>>> d5814f4e
 if ($return) {
     // this redirect prevents security warning because https can not POST to http pages
     if (empty($SESSION->wantsurl)
