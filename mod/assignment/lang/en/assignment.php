<?php

// This file is part of Moodle - http://moodle.org/
//
// Moodle is free software: you can redistribute it and/or modify
// it under the terms of the GNU General Public License as published by
// the Free Software Foundation, either version 3 of the License, or
// (at your option) any later version.
//
// Moodle is distributed in the hope that it will be useful,
// but WITHOUT ANY WARRANTY; without even the implied warranty of
// MERCHANTABILITY or FITNESS FOR A PARTICULAR PURPOSE.  See the
// GNU General Public License for more details.
//
// You should have received a copy of the GNU General Public License
// along with Moodle.  If not, see <http://www.gnu.org/licenses/>.

/**
 * Strings for component 'assignment', language 'en', branch 'MOODLE_20_STABLE'
 *
 * @package   assignment
 * @copyright 1999 onwards Martin Dougiamas  {@link http://moodle.com}
 * @license   http://www.gnu.org/copyleft/gpl.html GNU GPL v3 or later
 */

$string['assignment:addinstance'] = 'Add a new assignment';
$string['assignment:exportownsubmission'] = 'Export own submission';
$string['assignment:exportsubmission'] = 'Export submission';
$string['assignment:grade'] = 'Grade assignment';
<<<<<<< HEAD
$string['assignmentmail'] = '{$a->teacher} has posted some feedback on your
assignment submission for \'{$a->assignment}\'

You can see it appended to your assignment submission:

    {$a->url}';
$string['assignmentmailhtml'] = '<p>{$a->teacher} has posted some feedback on your
assignment submission for \'<i>{$a->assignment}</i>\'.</p>
<p>You can see it appended to your <a href="{$a->url}">assignment submission</a>.</p>';
$string['assignmentmailsmall'] = '{$a->teacher} has posted some feedback on your
assignment submission for \'{$a->assignment}\' You can see it appended to your submission';
$string['assignmentname'] = 'Assignment name';
=======
>>>>>>> 40cb4879
$string['assignment:submit'] = 'Submit assignment';
$string['assignment:view'] = 'View assignment';
<<<<<<< HEAD
$string['availabledate'] = 'Available from';
$string['cannotdeletefiles'] = 'An error occurred and files could not be deleted';
$string['cannotviewassignment'] = 'You can not view this assignment';
$string['changegradewarning'] = 'This assignment has graded submissions and changing the grade will not automatically re-calculate existing submission grades. You must re-grade all existing submissions, if you wish to change the grade.';
$string['closedassignment'] = 'This assignment is closed, as the submission deadline has passed.';
$string['comment'] = 'Comment';
$string['commentinline'] = 'Comment inline';
$string['commentinline_help'] = 'If enabled, the submission text will be copied into the feedback comment field during grading, making it easier to comment inline (using a different colour, perhaps) or to edit the original text.';
$string['configitemstocount'] = 'Nature of items to be counted for student submissions in online assignments.';
$string['configmaxbytes'] = 'Default maximum assignment size for all assignments on the site (subject to course limits and other local settings)';
$string['configshowrecentsubmissions'] = 'Everyone can see notifications of submissions in recent activity reports.';
$string['confirmdeletefile'] = 'Are you absolutely sure you want to delete this file?<br /><strong>{$a}</strong>';
$string['coursemisconf'] = 'Course is misconfigured';
$string['currentgrade'] = 'Current grade in gradebook';
$string['deleteallsubmissions'] = 'Delete all submissions';
$string['deletefilefailed'] = 'Deleting of file failed.';
$string['description'] = 'Description';
$string['downloadall'] = 'Download all assignments as a zip';
$string['draft'] = 'Draft';
$string['due'] = 'Assignment due';
$string['duedate'] = 'Due date';
$string['duedateno'] = 'No due date';
$string['early'] = '{$a} early';
$string['editmysubmission'] = 'Edit my submission';
$string['editthesefiles'] = 'Edit these files';
$string['editthisfile'] = 'Update this file';
$string['addsubmission'] = 'Add submission';
$string['emailstudents'] = 'Email alerts to students';
$string['emailteachermail'] = '{$a->username} has updated their assignment submission
for \'{$a->assignment}\' at {$a->timeupdated}

It is available here:

    {$a->url}';
$string['emailteachermailhtml'] = '<p>{$a->username} has updated their assignment submission for <i>\'{$a->assignment}\' at {$a->timeupdated}</i>.</p>
<p>It is <a href="{$a->url}">available on the site</a>.</p>';
$string['emailteachers'] = 'Email alerts to teachers';
$string['emailteachers_help'] = 'If enabled, teachers receive email notification whenever students add or update an assignment submission.

Only teachers who are able to grade the particular assignment are notified. So, for example, if the course uses separate groups, teachers restricted to particular groups won\'t receive notification about students in other groups.';
$string['emptysubmission'] = 'You have not submitted anything yet';
$string['enablenotification'] = 'Send notifications';
$string['enablenotification_help'] = 'If enabled, students will be notified when their assignment submissions are graded.';
$string['errornosubmissions'] = 'There are no submissions to download';
$string['existingfiledeleted'] = 'Existing file has been deleted: {$a}';
$string['failedupdatefeedback'] = 'Failed to update submission feedback for user {$a}';
$string['feedback'] = 'Feedback';
$string['feedbackfromteacher'] = 'Feedback from {$a}';
$string['feedbackupdated'] = 'Submissions feedback updated for {$a} people';
$string['finalize'] = 'Prevent submission updates';
$string['finalizeerror'] = 'An error occurred and that submission could not be finalised';
$string['futureaassignment'] = 'This assignment is not yet available.';
$string['graded'] = 'Graded';
$string['guestnosubmit'] = 'Sorry, guests are not allowed to submit an assignment. You have to log in/ register before you can submit your answer.';
$string['guestnoupload'] = 'Sorry, guests are not allowed to upload';
$string['helpoffline'] = '<p>This is useful when the assignment is performed outside of Moodle.  It could be
   something elsewhere on the web or face-to-face.</p><p>Students can see a description of the assignment,
   but can\'t upload files or anything.  Grading works normally, and students will get notifications of
   their grades.</p>';
$string['helponline'] = '<p>This assignment type asks users to edit a text, using the normal
   editing tools.  Teachers can grade them online, and even add inline comments or changes.</p>
   <p>(If you are familiar with older versions of Moodle, this Assignment
   type does the same thing as the old Journal module used to do.)</p>';
$string['helpupload'] = '<p>This type of assignment allows each participant to upload one or more files in any format.
   These might be a Word processor documents, images, a zipped web site, or anything you ask them to submit.</p>
   <p>This type also allows you to upload multiple response files. Response files can be also uploaded before submission which
   can be used to give each participant different file to work with.</p>
   <p>Participants may also enter notes describing the submitted files, progress status or any other text information.</p>
   <p>Submission of this type of assignment must be manually finalised by the participant. You can review the current status
   at any time, unfinished assignments are marked as Draft. You can revert any ungraded assignment back to draft status.</p>';
$string['helpuploadsingle'] = '<p>This type of assignment allows each participant to upload a
   single file, of any type.</p> <p>This might be a Word processor document, an image,
   a zipped web site, or anything you ask them to submit.</p>';
$string['hideintro'] = 'Hide description before available date';
$string['hideintro_help'] = 'If enabled, the assignment description is hidden before the "Available from" date. Only the assignment name is displayed.';
$string['invalidassignment'] = 'Invalid assignment';
$string['invalidfileandsubmissionid'] = 'Missing file or submission ID';
$string['invalidid'] = 'Invalid assignment ID';
$string['invalidsubmissionid'] = 'Invalid submission ID';
$string['invalidtype'] = 'Invalid assignment type';
$string['invaliduserid'] = 'Invalid user ID';
$string['itemstocount'] = 'Count';
$string['lastgrade'] = 'Last grade';
$string['late'] = '{$a} late';
$string['maximumgrade'] = 'Maximum grade';
$string['maximumsize'] = 'Maximum size';
$string['maxpublishstate'] = 'Maximum visibility for blog entry before due date';
=======
$string['assignmentneedsupgrade'] = 'The legacy "Assignment 2.2" activity has been disabled. Please request that your site administrator runs the assignment upgrade tool for all legacy assignments in this site.';
>>>>>>> 40cb4879
$string['messageprovider:assignment_updates'] = 'Assignment (2.2) notifications';
$string['assignmentdisabled'] = 'The legacy "Assignment 2.2" activity is disabled.';
$string['modulename'] = 'Assignment 2.2 (Disabled)';
$string['modulename_help'] = 'Legacy activity module that has been removed from Moodle.';
$string['modulenameplural'] = 'Assignments 2.2 (Disabled)';
$string['page-mod-assignment-x'] = 'Any assignment module page';
$string['page-mod-assignment-view'] = 'Assignment module main page';
$string['page-mod-assignment-submissions'] = 'Assignment module submission page';
$string['pluginname'] = 'Assignment 2.2 (Disabled)';
$string['upgradenotification'] = 'This activity is based on an older assignment module.';
$string['viewassignmentupgradetool'] = 'View the assignment upgrade tool';
$string['pendingupgrades_message_small'] = 'This plugin has been disabled. All remaining assignments must be upgraded to the new assignment module using the assignment upgrade tool.';
$string['pendingupgrades_message_subject'] = 'Important information regarding Assignment 2.2';
$string['pendingupgrades_message_content'] = 'As part of the upgrade to Moodle 2.7, the legacy Assignment 2.2 activity has been disabled. Backups from the legacy Assignment 2.2 activity will seamlessly restore to the newer Assignment activity. All remaining instances of the legacy Assignment 2.2 activity must be upgraded using the assignment upgrade tool {$a->docsurl}. There are {$a->count} instances of the legacy Assignment 2.2 activity on this site that require upgrading. Users will not be able to access the content of these activities until they have been upgraded.';
$string['pluginadministration'] = 'Assignment 2.2 (Disabled) administration';<|MERGE_RESOLUTION|>--- conflicted
+++ resolved
@@ -27,114 +27,9 @@
 $string['assignment:exportownsubmission'] = 'Export own submission';
 $string['assignment:exportsubmission'] = 'Export submission';
 $string['assignment:grade'] = 'Grade assignment';
-<<<<<<< HEAD
-$string['assignmentmail'] = '{$a->teacher} has posted some feedback on your
-assignment submission for \'{$a->assignment}\'
-
-You can see it appended to your assignment submission:
-
-    {$a->url}';
-$string['assignmentmailhtml'] = '<p>{$a->teacher} has posted some feedback on your
-assignment submission for \'<i>{$a->assignment}</i>\'.</p>
-<p>You can see it appended to your <a href="{$a->url}">assignment submission</a>.</p>';
-$string['assignmentmailsmall'] = '{$a->teacher} has posted some feedback on your
-assignment submission for \'{$a->assignment}\' You can see it appended to your submission';
-$string['assignmentname'] = 'Assignment name';
-=======
->>>>>>> 40cb4879
 $string['assignment:submit'] = 'Submit assignment';
 $string['assignment:view'] = 'View assignment';
-<<<<<<< HEAD
-$string['availabledate'] = 'Available from';
-$string['cannotdeletefiles'] = 'An error occurred and files could not be deleted';
-$string['cannotviewassignment'] = 'You can not view this assignment';
-$string['changegradewarning'] = 'This assignment has graded submissions and changing the grade will not automatically re-calculate existing submission grades. You must re-grade all existing submissions, if you wish to change the grade.';
-$string['closedassignment'] = 'This assignment is closed, as the submission deadline has passed.';
-$string['comment'] = 'Comment';
-$string['commentinline'] = 'Comment inline';
-$string['commentinline_help'] = 'If enabled, the submission text will be copied into the feedback comment field during grading, making it easier to comment inline (using a different colour, perhaps) or to edit the original text.';
-$string['configitemstocount'] = 'Nature of items to be counted for student submissions in online assignments.';
-$string['configmaxbytes'] = 'Default maximum assignment size for all assignments on the site (subject to course limits and other local settings)';
-$string['configshowrecentsubmissions'] = 'Everyone can see notifications of submissions in recent activity reports.';
-$string['confirmdeletefile'] = 'Are you absolutely sure you want to delete this file?<br /><strong>{$a}</strong>';
-$string['coursemisconf'] = 'Course is misconfigured';
-$string['currentgrade'] = 'Current grade in gradebook';
-$string['deleteallsubmissions'] = 'Delete all submissions';
-$string['deletefilefailed'] = 'Deleting of file failed.';
-$string['description'] = 'Description';
-$string['downloadall'] = 'Download all assignments as a zip';
-$string['draft'] = 'Draft';
-$string['due'] = 'Assignment due';
-$string['duedate'] = 'Due date';
-$string['duedateno'] = 'No due date';
-$string['early'] = '{$a} early';
-$string['editmysubmission'] = 'Edit my submission';
-$string['editthesefiles'] = 'Edit these files';
-$string['editthisfile'] = 'Update this file';
-$string['addsubmission'] = 'Add submission';
-$string['emailstudents'] = 'Email alerts to students';
-$string['emailteachermail'] = '{$a->username} has updated their assignment submission
-for \'{$a->assignment}\' at {$a->timeupdated}
-
-It is available here:
-
-    {$a->url}';
-$string['emailteachermailhtml'] = '<p>{$a->username} has updated their assignment submission for <i>\'{$a->assignment}\' at {$a->timeupdated}</i>.</p>
-<p>It is <a href="{$a->url}">available on the site</a>.</p>';
-$string['emailteachers'] = 'Email alerts to teachers';
-$string['emailteachers_help'] = 'If enabled, teachers receive email notification whenever students add or update an assignment submission.
-
-Only teachers who are able to grade the particular assignment are notified. So, for example, if the course uses separate groups, teachers restricted to particular groups won\'t receive notification about students in other groups.';
-$string['emptysubmission'] = 'You have not submitted anything yet';
-$string['enablenotification'] = 'Send notifications';
-$string['enablenotification_help'] = 'If enabled, students will be notified when their assignment submissions are graded.';
-$string['errornosubmissions'] = 'There are no submissions to download';
-$string['existingfiledeleted'] = 'Existing file has been deleted: {$a}';
-$string['failedupdatefeedback'] = 'Failed to update submission feedback for user {$a}';
-$string['feedback'] = 'Feedback';
-$string['feedbackfromteacher'] = 'Feedback from {$a}';
-$string['feedbackupdated'] = 'Submissions feedback updated for {$a} people';
-$string['finalize'] = 'Prevent submission updates';
-$string['finalizeerror'] = 'An error occurred and that submission could not be finalised';
-$string['futureaassignment'] = 'This assignment is not yet available.';
-$string['graded'] = 'Graded';
-$string['guestnosubmit'] = 'Sorry, guests are not allowed to submit an assignment. You have to log in/ register before you can submit your answer.';
-$string['guestnoupload'] = 'Sorry, guests are not allowed to upload';
-$string['helpoffline'] = '<p>This is useful when the assignment is performed outside of Moodle.  It could be
-   something elsewhere on the web or face-to-face.</p><p>Students can see a description of the assignment,
-   but can\'t upload files or anything.  Grading works normally, and students will get notifications of
-   their grades.</p>';
-$string['helponline'] = '<p>This assignment type asks users to edit a text, using the normal
-   editing tools.  Teachers can grade them online, and even add inline comments or changes.</p>
-   <p>(If you are familiar with older versions of Moodle, this Assignment
-   type does the same thing as the old Journal module used to do.)</p>';
-$string['helpupload'] = '<p>This type of assignment allows each participant to upload one or more files in any format.
-   These might be a Word processor documents, images, a zipped web site, or anything you ask them to submit.</p>
-   <p>This type also allows you to upload multiple response files. Response files can be also uploaded before submission which
-   can be used to give each participant different file to work with.</p>
-   <p>Participants may also enter notes describing the submitted files, progress status or any other text information.</p>
-   <p>Submission of this type of assignment must be manually finalised by the participant. You can review the current status
-   at any time, unfinished assignments are marked as Draft. You can revert any ungraded assignment back to draft status.</p>';
-$string['helpuploadsingle'] = '<p>This type of assignment allows each participant to upload a
-   single file, of any type.</p> <p>This might be a Word processor document, an image,
-   a zipped web site, or anything you ask them to submit.</p>';
-$string['hideintro'] = 'Hide description before available date';
-$string['hideintro_help'] = 'If enabled, the assignment description is hidden before the "Available from" date. Only the assignment name is displayed.';
-$string['invalidassignment'] = 'Invalid assignment';
-$string['invalidfileandsubmissionid'] = 'Missing file or submission ID';
-$string['invalidid'] = 'Invalid assignment ID';
-$string['invalidsubmissionid'] = 'Invalid submission ID';
-$string['invalidtype'] = 'Invalid assignment type';
-$string['invaliduserid'] = 'Invalid user ID';
-$string['itemstocount'] = 'Count';
-$string['lastgrade'] = 'Last grade';
-$string['late'] = '{$a} late';
-$string['maximumgrade'] = 'Maximum grade';
-$string['maximumsize'] = 'Maximum size';
-$string['maxpublishstate'] = 'Maximum visibility for blog entry before due date';
-=======
 $string['assignmentneedsupgrade'] = 'The legacy "Assignment 2.2" activity has been disabled. Please request that your site administrator runs the assignment upgrade tool for all legacy assignments in this site.';
->>>>>>> 40cb4879
 $string['messageprovider:assignment_updates'] = 'Assignment (2.2) notifications';
 $string['assignmentdisabled'] = 'The legacy "Assignment 2.2" activity is disabled.';
 $string['modulename'] = 'Assignment 2.2 (Disabled)';
